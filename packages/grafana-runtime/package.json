{
  "author": "Grafana Labs",
  "license": "Apache-2.0",
  "name": "@grafana/runtime",
  "version": "7.1.0-pre.0",
  "description": "Grafana Runtime Library",
  "keywords": [
    "grafana",
    "typescript"
  ],
  "repository": {
    "type": "git",
    "url": "http://github.com/grafana/grafana.git",
    "directory": "packages/grafana-runtime"
  },
  "main": "src/index.ts",
  "scripts": {
    "build": "grafana-toolkit package:build --scope=runtime",
    "bundle": "rollup -c rollup.config.ts",
    "clean": "rimraf ./dist ./compiled",
    "docsExtract": "mkdir -p ../../reports/docs && api-extractor run 2>&1 | tee ../../reports/docs/$(basename $(pwd)).log",
    "lint": "eslint src/ --ext=.js,.ts,.tsx",
    "typecheck": "tsc --noEmit"
  },
  "dependencies": {
    "@grafana/data": "7.1.0-pre.0",
    "@grafana/ui": "7.1.0-pre.0",
    "systemjs": "6.2.6",
    "systemjs-css-extra": "github:stevenvachon/systemjs-css-extra"
  },
  "devDependencies": {
    "@grafana/tsconfig": "^1.0.0-rc1",
    "@rollup/plugin-commonjs": "11.0.2",
    "@rollup/plugin-node-resolve": "7.1.1",
    "@types/rollup-plugin-visualizer": "2.6.0",
<<<<<<< HEAD
    "@types/systemjs": "6.1.0",
=======
    "@types/systemjs": "^0.20.6",
    "@types/jest": "23.3.14",
>>>>>>> 3b383149
    "lodash": "4.17.15",
    "pretty-format": "25.1.0",
    "rollup": "2.0.6",
    "rollup-plugin-sourcemaps": "0.5.0",
    "rollup-plugin-terser": "5.3.0",
    "rollup-plugin-typescript2": "0.26.0",
    "rollup-plugin-visualizer": "3.3.1",
    "typescript": "3.9.3"
  },
  "types": "src/index.ts"
}<|MERGE_RESOLUTION|>--- conflicted
+++ resolved
@@ -33,12 +33,8 @@
     "@rollup/plugin-commonjs": "11.0.2",
     "@rollup/plugin-node-resolve": "7.1.1",
     "@types/rollup-plugin-visualizer": "2.6.0",
-<<<<<<< HEAD
     "@types/systemjs": "6.1.0",
-=======
-    "@types/systemjs": "^0.20.6",
     "@types/jest": "23.3.14",
->>>>>>> 3b383149
     "lodash": "4.17.15",
     "pretty-format": "25.1.0",
     "rollup": "2.0.6",

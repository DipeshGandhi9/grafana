{
  "author": "Grafana Labs",
  "license": "Apache-2.0",
  "private": true,
  "name": "grafana",
  "version": "6.7.0-pre",
  "repository": {
    "type": "git",
    "url": "http://github.com/grafana/grafana.git"
  },
  "devDependencies": {
    "@babel/core": "7.8.4",
    "@babel/plugin-proposal-nullish-coalescing-operator": "7.8.3",
    "@babel/plugin-proposal-optional-chaining": "7.8.3",
    "@babel/plugin-syntax-dynamic-import": "7.8.3",
    "@babel/preset-env": "7.8.4",
    "@babel/preset-react": "7.8.3",
    "@babel/preset-typescript": "7.8.3",
    "@emotion/core": "10.0.10",
    "@rtsao/plugin-proposal-class-properties": "7.0.1-patch.1",
    "@testing-library/react-hooks": "^3.2.1",
    "@types/angular": "1.6.56",
    "@types/angular-route": "1.7.0",
    "@types/classnames": "2.2.9",
    "@types/clipboard": "2.0.1",
    "@types/d3": "5.7.2",
    "@types/d3-scale-chromatic": "1.3.1",
    "@types/enzyme": "3.10.5",
    "@types/enzyme-adapter-react-16": "1.0.6",
    "@types/expect-puppeteer": "4.4.0",
    "@types/file-saver": "2.0.1",
    "@types/hoist-non-react-statics": "3.3.1",
    "@types/is-hotkey": "0.1.1",
    "@types/jest": "24.0.13",
    "@types/jquery": "3.3.32",
    "@types/lodash": "4.14.149",
    "@types/lru-cache": "^5.1.0",
    "@types/marked": "0.7.2",
    "@types/mousetrap": "1.6.3",
<<<<<<< HEAD
    "@types/node": "11.13.4",
    "@types/papaparse": "5.0.3",
    "@types/pixelmatch": "5.0.0",
    "@types/pngjs": "3.3.2",
=======
    "@types/node": "13.7.0",
    "@types/papaparse": "4.5.9",
    "@types/pixelmatch": "4.0.0",
    "@types/pngjs": "3.4.1",
>>>>>>> fd44abd1
    "@types/prismjs": "1.16.0",
    "@types/puppeteer-core": "2.0.0",
    "@types/react": "16.8.16",
    "@types/react-dom": "16.8.4",
    "@types/react-grid-layout": "0.16.7",
    "@types/react-redux": "7.1.2",
    "@types/react-select": "3.0.8",
    "@types/react-test-renderer": "16.9.2",
    "@types/react-transition-group": "2.0.16",
    "@types/react-window": "1.7.0",
    "@types/redux-logger": "3.0.7",
    "@types/redux-mock-store": "1.0.1",
    "@types/reselect": "2.2.0",
    "@types/slate": "0.47.1",
    "@types/slate-plain-serializer": "0.6.1",
    "@types/slate-react": "0.22.5",
    "@types/testing-library__react-hooks": "^3.2.0",
    "@types/tinycolor2": "1.4.2",
    "@typescript-eslint/eslint-plugin": "2.19.0",
    "@typescript-eslint/parser": "2.19.0",
    "angular-mocks": "1.6.6",
    "autoprefixer": "9.5.0",
    "axios": "0.19.0",
    "babel-core": "7.0.0-bridge.0",
    "babel-jest": "24.8.0",
    "babel-loader": "8.0.6",
    "babel-plugin-angularjs-annotate": "0.10.0",
    "clean-webpack-plugin": "2.0.0",
    "css-loader": "2.1.1",
    "enzyme": "3.11.0",
    "enzyme-adapter-react-16": "1.15.2",
    "enzyme-to-json": "3.4.4",
    "es6-promise": "3.3.1",
    "es6-shim": "0.35.5",
    "eslint": "6.8.0",
    "eslint-config-prettier": "6.10.0",
    "eslint-loader": "^3.0.3",
    "eslint-plugin-jsdoc": "21.0.0",
    "eslint-plugin-prettier": "3.1.2",
    "eslint-plugin-react": "7.18.3",
    "expect-puppeteer": "4.4.0",
    "expect.js": "0.3.1",
    "expose-loader": "0.7.5",
    "file-loader": "3.0.1",
    "fork-ts-checker-webpack-plugin": "1.0.0",
    "gaze": "1.1.3",
    "glob": "7.1.3",
    "grunt": "1.0.4",
    "grunt-angular-templates": "1.1.0",
    "grunt-cli": "1.3.2",
    "grunt-contrib-clean": "2.0.0",
    "grunt-contrib-compress": "1.6.0",
    "grunt-contrib-copy": "1.0.0",
    "grunt-exec": "3.0.0",
    "grunt-newer": "1.3.0",
    "grunt-notify": "0.4.5",
    "grunt-postcss": "0.9.0",
    "grunt-sass-lint": "0.2.4",
    "grunt-usemin": "3.1.1",
    "grunt-webpack": "3.1.3",
    "html-loader": "0.5.5",
    "html-webpack-harddisk-plugin": "1.0.1",
    "html-webpack-plugin": "3.2.0",
    "husky": "1.3.1",
    "jest": "24.8.0",
    "jest-canvas-mock": "2.1.2",
    "jest-date-mock": "1.0.7",
    "lerna": "^3.15.0",
    "lint-staged": "8.1.5",
    "load-grunt-tasks": "5.1.0",
    "mini-css-extract-plugin": "0.5.0",
    "mocha": "7.0.1",
    "module-alias": "2.2.0",
    "monaco-editor": "0.15.6",
    "ngtemplate-loader": "2.0.1",
    "node-sass": "4.13.1",
    "npm": "6.13.4",
    "optimize-css-assets-webpack-plugin": "5.0.1",
    "phantomjs-prebuilt": "2.1.16",
    "pixelmatch": "5.1.0",
    "pngjs": "3.4.0",
    "postcss-browser-reporter": "0.5.0",
    "postcss-loader": "3.0.0",
    "postcss-reporter": "6.0.1",
    "prettier": "1.19.1",
    "puppeteer-core": "2.1.1",
    "react-hot-loader": "4.8.0",
    "react-test-renderer": "16.12.0",
    "redux-mock-store": "1.5.3",
    "regexp-replace-loader": "1.0.1",
    "rimraf": "2.6.3",
    "rxjs-spy": "^7.5.1",
    "sass-lint": "1.12.1",
    "sass-loader": "7.1.0",
    "sinon": "1.17.6",
    "style-loader": "0.23.1",
    "terser-webpack-plugin": "1.2.3",
    "ts-jest": "24.1.0",
    "ts-node": "8.6.2",
    "tslib": "1.10.0",
    "typescript": "3.7.2",
    "webpack": "4.29.6",
    "webpack-bundle-analyzer": "3.3.2",
    "webpack-cleanup-plugin": "0.5.1",
    "webpack-cli": "3.2.3",
    "webpack-dev-server": "3.2.1",
    "webpack-merge": "4.2.1",
    "zone.js": "0.7.8"
  },
  "scripts": {
    "dev": "webpack --progress --colors --config scripts/webpack/webpack.dev.js",
    "start": "grafana-toolkit core:start --watchTheme",
    "start:hot": "grafana-toolkit core:start --hot --watchTheme",
    "start:ignoreTheme": "grafana-toolkit core:start --hot",
    "start:noTsCheck": "grafana-toolkit core:start --noTsCheck",
    "stats": "webpack --mode production --config scripts/webpack/webpack.prod.js --profile --json > compilation-stats.json",
    "watch": "yarn start -d watch,start core:start --watchTheme ",
    "build": "grunt build",
    "test": "grunt test",
    "lint": "eslint public/app public/e2e-test public/test --ext=.js,.ts,.tsx",
    "lint:fix": "yarn lint --fix",
    "typecheck": "tsc --noEmit",
    "jest": "jest --notify --watch",
    "jest-ci": "mkdir -p reports/junit && export JEST_JUNIT_OUTPUT_DIR=reports/junit && jest --ci --reporters=default --reporters=jest-junit --maxWorkers 2",
    "e2e": "cd packages/grafana-e2e && yarn start --env BASE_URL=$BASE_URL,CIRCLE_SHA1=$CIRCLE_SHA1,SLOWMO=$SLOWMO --config integrationFolder=../../public/e2e-tests/integration,screenshotsFolder=../../public/e2e-tests/screenShots,videosFolder=../../public/e2e-tests/videos,fileServerFolder=./cypress,viewportWidth=1920,viewportHeight=1080,trashAssetsBeforeRuns=false",
    "e2e-tests": "yarn e2e",
    "e2e-tests:debug": "SLOWMO=1 yarn e2e --headed --no-exit",
    "api-tests": "jest --notify --watch --config=devenv/e2e-api-tests/jest.js",
    "storybook": "cd packages/grafana-ui && yarn storybook --ci",
    "storybook:build": "cd packages/grafana-ui && yarn storybook:build",
    "prettier:check": "prettier --list-different \"**/*.{ts,tsx,scss}\"",
    "prettier:write": "prettier --list-different \"**/*.{ts,tsx,scss}\" --write",
    "precommit": "grafana-toolkit precommit",
    "themes:generate": "ts-node --project ./scripts/cli/tsconfig.json ./scripts/cli/generateSassVariableFiles.ts",
    "packages:lint": "lerna run lint",
    "packages:typecheck": "lerna run typecheck",
    "packages:prepare": "lerna version --no-push --no-git-tag-version --force-publish --exact",
    "packages:build": "lerna run clean && lerna run build",
    "packages:publish": "lerna publish from-package --contents dist",
    "packages:publishLatest": "lerna publish from-package --contents dist --yes",
    "packages:publishNext": "lerna publish from-package --contents dist --dist-tag next --yes",
    "packages:publishCanary": "lerna publish from-package --contents dist --dist-tag canary --yes"
  },
  "husky": {
    "hooks": {
      "pre-commit": "lint-staged && npm run precommit"
    }
  },
  "lint-staged": {
    "*.{ts,tsx,json,scss}": [
      "prettier --write",
      "git add"
    ],
    "*pkg/**/*.go": [
      "gofmt -w -s",
      "git add"
    ]
  },
  "prettier": {
    "trailingComma": "es5"
  },
  "dependencies": {
    "@braintree/sanitize-url": "4.0.0",
    "@grafana/slate-react": "0.22.9-grafana",
    "@reduxjs/toolkit": "1.2.1",
    "@torkelo/react-select": "3.0.8",
    "@types/md5": "^2.1.33",
    "@types/react-loadable": "5.5.2",
    "@types/react-virtualized-auto-sizer": "1.0.0",
    "abortcontroller-polyfill": "1.4.0",
    "angular": "1.6.9",
    "angular-bindonce": "0.3.1",
    "angular-native-dragdrop": "1.2.2",
    "angular-route": "1.6.6",
    "angular-sanitize": "1.6.6",
    "baron": "3.0.3",
    "brace": "0.10.0",
    "calculate-size": "1.1.1",
    "classnames": "2.2.6",
    "clipboard": "2.0.4",
    "core-js": "3.6.4",
    "d3": "5.15.0",
    "d3-scale-chromatic": "1.5.0",
    "emotion": "10.0.27",
    "eventemitter3": "2.0.3",
    "fast-text-encoding": "^1.0.0",
    "file-saver": "1.3.8",
    "hoist-non-react-statics": "3.3.2",
    "immutable": "3.8.2",
    "is-hotkey": "0.1.4",
    "jquery": "3.4.1",
    "lodash": "4.17.15",
    "lru-cache": "^5.1.1",
    "marked": "0.8.0",
    "md5": "^2.2.1",
    "memoize-one": "5.1.1",
    "moment": "2.24.0",
    "mousetrap": "1.6.3",
    "mousetrap-global-bind": "1.1.0",
    "nodemon": "1.18.10",
    "papaparse": "5.1.1",
    "prismjs": "1.16.0",
    "prop-types": "15.7.2",
    "rc-cascader": "0.17.5",
    "react": "16.12.0",
    "react-dom": "16.12.0",
    "react-grid-layout": "0.17.1",
    "react-highlight-words": "0.11.0",
    "react-loadable": "5.5.0",
    "react-popper": "1.3.3",
    "react-redux": "7.1.1",
    "react-sizeme": "2.5.2",
    "react-split-pane": "0.1.89",
    "react-transition-group": "2.6.1",
    "react-use": "12.8.0",
    "react-virtualized-auto-sizer": "1.0.2",
    "react-window": "1.7.1",
    "redux": "4.0.4",
    "redux-logger": "3.0.6",
    "redux-thunk": "2.3.0",
    "regenerator-runtime": "0.13.3",
    "reselect": "4.0.0",
    "rst2html": "github:thoward/rst2html#990cb89",
    "rxjs": "6.5.4",
    "search-query-parser": "1.5.2",
    "slate": "0.47.8",
    "slate-plain-serializer": "0.7.10",
    "tether": "1.4.5",
    "tether-drop": "https://github.com/torkelo/drop/tarball/master",
    "tinycolor2": "1.4.1",
    "tti-polyfill": "0.2.2",
    "whatwg-fetch": "3.0.0",
    "xss": "1.0.3"
  },
  "resolutions": {
    "caniuse-db": "1.0.30000772"
  },
  "workspaces": {
    "packages": [
      "packages/*"
    ],
    "nohoist": [
      "**/@types/*",
      "**/@types/*/**"
    ]
  },
  "_moduleAliases": {
    "puppeteer": "node_modules/puppeteer-core"
  },
  "engines": {
    "node": ">=12 <13"
  }
}<|MERGE_RESOLUTION|>--- conflicted
+++ resolved
@@ -37,17 +37,10 @@
     "@types/lru-cache": "^5.1.0",
     "@types/marked": "0.7.2",
     "@types/mousetrap": "1.6.3",
-<<<<<<< HEAD
-    "@types/node": "11.13.4",
+    "@types/node": "13.7.0",
     "@types/papaparse": "5.0.3",
     "@types/pixelmatch": "5.0.0",
-    "@types/pngjs": "3.3.2",
-=======
-    "@types/node": "13.7.0",
-    "@types/papaparse": "4.5.9",
-    "@types/pixelmatch": "4.0.0",
     "@types/pngjs": "3.4.1",
->>>>>>> fd44abd1
     "@types/prismjs": "1.16.0",
     "@types/puppeteer-core": "2.0.0",
     "@types/react": "16.8.16",
